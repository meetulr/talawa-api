const axios = require('axios');
const { URL } = require('../constants');
const getToken = require('./functions/getToken');

let token;
beforeAll(async () => {
  token = await getToken();
});

describe('newsfeed resolvers', () => {
  test('posts', async () => {
    const response = await axios.post(URL, {
      query: `query {
                posts {
					_id
					text
					creator {
						firstName
						email
					}
					comments {
						text
						creator {
							firstName
						}
					}
					likedBy {
						firstName
					}
                }
            }`,
    });
    const { data } = response;
    expect(Array.isArray(data.data.posts)).toBeTruthy();
  });

  let createdPostId;
  let createdOrgId;
  test('Create Post', async () => {
    const newOrg = await axios.post(
      URL,
      {
        query: `
					mutation {
						createOrganization(data: {
							name:"test org"
							description:"test description"
							isPublic: true
							visibleInSearch: true
							}) {
								_id
								name
							}
					}
              `,
      },
      {
        headers: {
          Authorization: `Bearer ${token}`,
        },
      }
    );

    createdOrgId = newOrg.data.data.createOrganization._id;

    const response = await axios.post(
      URL,
      {
        query: `
					mutation {
						createPost(
							data: {
								text: "Test Post",
								organizationId: "${createdOrgId}",
						}) {
							_id
							text
						}
					}
              	`,
      },
      {
        headers: {
          Authorization: `Bearer ${token}`,
        },
      }
    );
    const { data } = response;
    createdPostId = data.data.createPost._id;
    expect(data.data.createPost).toEqual(
      expect.objectContaining({
        _id: expect.any(String),
        text: expect.any(String),
      })
    );
  });

  test('Posts by Organization', async () => {
    const response = await axios.post(URL, {
      query: `query {
                postsByOrganization (id: "${createdOrgId}") {
					_id
					text
					creator {
						firstName
						email
					}
					likedBy {
						firstName
					}
                }
            }`,
    });
    const { data } = response;
    expect(Array.isArray(data.data.postsByOrganization)).toBeTruthy();
  });

  test('Remove Post', async () => {
    // a new organization is created then deleted
    const response = await axios.post(
      URL,
      {
        query: `
				mutation {
					createPost(
						data: {
							text: "Test",
							organizationId: "${createdOrgId}",
					}) {
						_id
						text
					}
				}
	              `,
      },
      {
        headers: {
          Authorization: `Bearer ${token}`,
        },
      }
    );

    const newPostId = response.data.data.createPost._id;

    const deletedResponse = await axios.post(
      URL,
      {
        query: `
	            mutation {
	                removePost(id: "${newPostId}") {
	                    _id
	                    text
	                }
	            }
	            `,
      },
      {
        headers: {
          Authorization: `Bearer ${token}`,
        },
      }
    );

    expect(deletedResponse.data).toMatchObject({
      data: {
        removePost: {
          _id: `${newPostId}`,
          text: 'Test',
        },
      },
    });
  });

  test('Like Post', async () => {
    const response = await axios.post(
      URL,
      {
        query: `
				mutation {
					likePost(
						id: "${createdPostId}"
					) {
						_id
						text
					}
				}				
	              `,
      },
      {
        headers: {
          Authorization: `Bearer ${token}`,
        },
      }
    );
    const { data } = response;
    expect(data.data.likePost).toEqual(
      expect.objectContaining({
        _id: expect.any(String),
        text: expect.any(String),
      })
    );
  });

  test('Unlike Post', async () => {
    const response = await axios.post(
      URL,
      {
        query: `
				mutation {
					unlikePost(
						id: "${createdPostId}"
					) {
						_id
						text
					}
				}				
	              `,
      },
      {
        headers: {
          Authorization: `Bearer ${token}`,
        },
      }
    );
    const { data } = response;
    expect(data.data.unlikePost).toEqual(
      expect.objectContaining({
        _id: expect.any(String),
        text: expect.any(String),
      })
    );
  });

  // Comments

  test('Comments by Post', async () => {
    const response = await axios.post(URL, {
      query: `query {
					commentsByPost (id: "${createdPostId}"){
						text
					}
	            }`,
    });
    const { data } = response;
    expect(Array.isArray(data.data.commentsByPost)).toBeTruthy();
  });

  test('Create Comment', async () => {
    const response = await axios.post(
      URL,
      {
        query: `
				mutation {
					createComment(
						postId: "${createdPostId}",
						data: {
							text: "This is my first comment!",
					}) {
						_id
						text
					}
				}
				
	              `,
      },
      {
        headers: {
          Authorization: `Bearer ${token}`,
        },
      }
    );
    const { data } = response;
    expect(data.data.createComment).toEqual(
      expect.objectContaining({
        _id: expect.any(String),
        text: expect.any(String),
      })
    );
  });

<<<<<<< HEAD
	test('Like Comment', async () => {
		const response = await axios.post(
			URL,
			{
				query: `
							mutation {
								likeComment(
									id: "${createdCommentId}"
								) {
									_id
									text
									likeCount
								}
							}				
							`,
			},
			{
				headers: {
				Authorization: `Bearer ${token}`,
				},
			}
     	);
		const { data } = response;
		expect(data.data.likeComment).toEqual(
			expect.objectContaining({
				_id: expect.any(String),
				text: expect.any(String),
				likeCount: expect.any(Number),
			})
		);
	})
	
	test('Unlike Comment', async () => {
		const response = await axios.post(
			URL,
			{
				query: `
							mutation {
								unlikeComment(
									id: "${createdCommentId}"
								) {
									_id
									text
									likeCount
								}
							}				
							`,
			},
			{
				headers: {
				Authorization: `Bearer ${token}`,
				},
			}
     	);
		const { data } = response;
		expect(data.data.unlikeComment).toEqual(
			expect.objectContaining({
				_id: expect.any(String),
				text: expect.any(String),
				likeCount: expect.any(Number),
			})
		);
	})
	
	
	test("Remove Comment", async () => {
		const response = await axios.post(
			URL,
			{
				query: `
=======
  test('Remove Comment', async () => {
    const response = await axios.post(
      URL,
      {
        query: `
>>>>>>> 895682f2
				mutation {
					createComment(
						postId: "${createdPostId}",
						data: {
							text: "Comment to be deleted",
					}) {
						_id
						text
					}
				}
	              `,
      },
      {
        headers: {
          Authorization: `Bearer ${token}`,
        },
      }
    );

    const newCommentId = response.data.data.createComment._id;

    const deletedResponse = await axios.post(
      URL,
      {
        query: `
	            mutation {
					removeComment(id: "${newCommentId}") {
	                    _id
	                    text
	                }
	            }
	            `,
      },
      {
        headers: {
          Authorization: `Bearer ${token}`,
        },
      }
    );

    expect(deletedResponse.data).toMatchObject({
      data: {
        removeComment: {
          _id: `${newCommentId}`,
          text: 'Comment to be deleted',
        },
      },
    });
  });
});<|MERGE_RESOLUTION|>--- conflicted
+++ resolved
@@ -278,7 +278,6 @@
     );
   });
 
-<<<<<<< HEAD
 	test('Like Comment', async () => {
 		const response = await axios.post(
 			URL,
@@ -344,18 +343,12 @@
 	})
 	
 	
-	test("Remove Comment", async () => {
-		const response = await axios.post(
-			URL,
-			{
-				query: `
-=======
+
   test('Remove Comment', async () => {
     const response = await axios.post(
       URL,
       {
         query: `
->>>>>>> 895682f2
 				mutation {
 					createComment(
 						postId: "${createdPostId}",
